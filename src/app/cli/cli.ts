--- conflicted
+++ resolved
@@ -22,11 +22,7 @@
 			if (metaStr) {
 				metadata = parseMetaString(metaStr);
 			}
-<<<<<<< HEAD
 		} catch (_err) {
-=======
-		} catch {
->>>>>>> 64206de9
 			console.log(chalk.red('❌ Invalid metadata format. Use key=value,key2=value2 ...'));
 			return;
 		}
@@ -113,11 +109,7 @@
 					if (metaStr) {
 						metadata = parseMetaString(metaStr);
 					}
-<<<<<<< HEAD
 				} catch (_err) {
-=======
-				} catch {
->>>>>>> 64206de9
 					console.log(chalk.red('❌ Invalid metadata format. Use key=value,key2=value2 ...'));
 					rl.prompt();
 					return;
